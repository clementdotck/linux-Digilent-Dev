--- conflicted
+++ resolved
@@ -1630,13 +1630,10 @@
 	mutex_init(&dev_priv->rps.hw_lock);
 	mutex_init(&dev_priv->modeset_restore_lock);
 
-<<<<<<< HEAD
-=======
 	dev_priv->num_plane = 1;
 	if (IS_VALLEYVIEW(dev))
 		dev_priv->num_plane = 2;
 
->>>>>>> bae36991
 	ret = drm_vblank_init(dev, INTEL_INFO(dev)->num_pipes);
 	if (ret)
 		goto out_gem_unload;
