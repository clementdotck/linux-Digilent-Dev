--- conflicted
+++ resolved
@@ -1224,20 +1224,11 @@
 		rc = -ENOMEM;
 		goto err_blk;
 	}
-<<<<<<< HEAD
-	rc = ace_of_register();
-	if (rc)
-		goto err_of;
-
-	pr_debug("xsysace: registering platform binding\n");
-	
-=======
 
 	rc = platform_driver_register(&ace_platform_driver);
 	if (rc)
 		goto err_plat;
 
->>>>>>> 192cfd58
 	pr_info("Xilinx SystemACE device driver, major=%i\n", ace_major);
 	return 0;
 
@@ -1252,16 +1243,7 @@
 static void __exit ace_exit(void)
 {
 	pr_debug("Unregistering Xilinx SystemACE driver\n");
-<<<<<<< HEAD
-	ace_of_unregister();
-	unregister_blkdev(ace_major, "xsysace");
-}
-
-module_init(ace_init);
-module_exit(ace_exit);
-=======
 	platform_driver_unregister(&ace_platform_driver);
 	unregister_blkdev(ace_major, "xsysace");
 }
 module_exit(ace_exit);
->>>>>>> 192cfd58
