#
# Video configuration
#

menu "Graphics support"
	depends on HAS_IOMEM

config HAVE_FB_ATMEL
	bool

config SH_MIPI_DSI
	tristate
	depends on (SUPERH || ARCH_SHMOBILE) && HAVE_CLK

config SH_LCD_MIPI_DSI
	bool

source "drivers/char/agp/Kconfig"

source "drivers/gpu/vga/Kconfig"

source "drivers/gpu/drm/Kconfig"

source "drivers/gpu/host1x/Kconfig"

config VGASTATE
       tristate
       default n

config VIDEO_OUTPUT_CONTROL
	tristate "Lowlevel video output switch controls"
	help
	  This framework adds support for low-level control of the video 
	  output switch.

config VIDEOMODE_HELPERS
	bool

config HDMI
	bool

menuconfig FB
	tristate "Support for frame buffer devices"
	---help---
	  The frame buffer device provides an abstraction for the graphics
	  hardware. It represents the frame buffer of some video hardware and
	  allows application software to access the graphics hardware through
	  a well-defined interface, so the software doesn't need to know
	  anything about the low-level (hardware register) stuff.

	  Frame buffer devices work identically across the different
	  architectures supported by Linux and make the implementation of
	  application programs easier and more portable; at this point, an X
	  server exists which uses the frame buffer device exclusively.
	  On several non-X86 architectures, the frame buffer device is the
	  only way to use the graphics hardware.

	  The device is accessed through special device nodes, usually located
	  in the /dev directory, i.e. /dev/fb*.

	  You need an utility program called fbset to make full use of frame
	  buffer devices. Please read <file:Documentation/fb/framebuffer.txt>
	  and the Framebuffer-HOWTO at
	  <http://www.munted.org.uk/programming/Framebuffer-HOWTO-1.3.html> for more
	  information.

	  Say Y here and to the driver for your graphics board below if you
	  are compiling a kernel for a non-x86 architecture.

	  If you are compiling for the x86 architecture, you can say Y if you
	  want to play with it, but it is not essential. Please note that
	  running graphical applications that directly touch the hardware
	  (e.g. an accelerated X server) and that are not frame buffer
	  device-aware may cause unexpected results. If unsure, say N.

config FIRMWARE_EDID
       bool "Enable firmware EDID"
       depends on FB
       default n
       ---help---
         This enables access to the EDID transferred from the firmware.
	 On the i386, this is from the Video BIOS. Enable this if DDC/I2C
	 transfers do not work for your driver and if you are using
	 nvidiafb, i810fb or savagefb.

	 In general, choosing Y for this option is safe.  If you
	 experience extremely long delays while booting before you get
	 something on your display, try setting this to N.  Matrox cards in
	 combination with certain motherboards and monitors are known to
	 suffer from this problem.

config FB_DDC
       tristate
       depends on FB
       select I2C_ALGOBIT
       select I2C
       default n

config FB_BOOT_VESA_SUPPORT
	bool
	depends on FB
	default n
	---help---
	  If true, at least one selected framebuffer driver can take advantage
	  of VESA video modes set at an early boot stage via the vga= parameter.

config FB_CFB_FILLRECT
	tristate
	depends on FB
	default n
	---help---
	  Include the cfb_fillrect function for generic software rectangle
	  filling. This is used by drivers that don't provide their own
	  (accelerated) version.

config FB_CFB_COPYAREA
	tristate
	depends on FB
	default n
	---help---
	  Include the cfb_copyarea function for generic software area copying.
	  This is used by drivers that don't provide their own (accelerated)
	  version.

config FB_CFB_IMAGEBLIT
	tristate
	depends on FB
	default n
	---help---
	  Include the cfb_imageblit function for generic software image
	  blitting. This is used by drivers that don't provide their own
	  (accelerated) version.

config FB_CFB_REV_PIXELS_IN_BYTE
	bool
	depends on FB
	default n
	---help---
	  Allow generic frame-buffer functions to work on displays with 1, 2
	  and 4 bits per pixel depths which has opposite order of pixels in
	  byte order to bytes in long order.

config FB_SYS_FILLRECT
	tristate
	depends on FB
	default n
	---help---
	  Include the sys_fillrect function for generic software rectangle
	  filling. This is used by drivers that don't provide their own
	  (accelerated) version and the framebuffer is in system RAM.

config FB_SYS_COPYAREA
	tristate
	depends on FB
	default n
	---help---
	  Include the sys_copyarea function for generic software area copying.
	  This is used by drivers that don't provide their own (accelerated)
	  version and the framebuffer is in system RAM.

config FB_SYS_IMAGEBLIT
	tristate
	depends on FB
	default n
	---help---
	  Include the sys_imageblit function for generic software image
	  blitting. This is used by drivers that don't provide their own
	  (accelerated) version and the framebuffer is in system RAM.

menuconfig FB_FOREIGN_ENDIAN
	bool "Framebuffer foreign endianness support"
	depends on FB
	---help---
	  This menu will let you enable support for the framebuffers with
	  non-native endianness (e.g. Little-Endian framebuffer on a
	  Big-Endian machine). Most probably you don't have such hardware,
	  so it's safe to say "n" here.

choice
	prompt "Choice endianness support"
	depends on FB_FOREIGN_ENDIAN

config FB_BOTH_ENDIAN
	bool "Support for Big- and Little-Endian framebuffers"

config FB_BIG_ENDIAN
	bool "Support for Big-Endian framebuffers only"

config FB_LITTLE_ENDIAN
	bool "Support for Little-Endian framebuffers only"

endchoice

config FB_SYS_FOPS
       tristate
       depends on FB
       default n

config FB_DEFERRED_IO
	bool
	depends on FB

config FB_HECUBA
	tristate
	depends on FB
	depends on FB_DEFERRED_IO

config FB_SVGALIB
	tristate
	depends on FB
	default n
	---help---
	  Common utility functions useful to fbdev drivers of VGA-based
	  cards.

config FB_MACMODES
       tristate
       depends on FB
       default n

config FB_BACKLIGHT
	bool
	depends on FB
	select BACKLIGHT_LCD_SUPPORT
	select BACKLIGHT_CLASS_DEVICE
	default n

config FB_MODE_HELPERS
        bool "Enable Video Mode Handling Helpers"
        depends on FB
	default n
	---help---
	  This enables functions for handling video modes using the
	  Generalized Timing Formula and the EDID parser. A few drivers rely
          on this feature such as the radeonfb, rivafb, and the i810fb. If
	  your driver does not take advantage of this feature, choosing Y will
	  just increase the kernel size by about 5K.

config FB_TILEBLITTING
       bool "Enable Tile Blitting Support"
       depends on FB
       default n
       ---help---
         This enables tile blitting.  Tile blitting is a drawing technique
	 where the screen is divided into rectangular sections (tiles), whereas
	 the standard blitting divides the screen into pixels. Because the
	 default drawing element is a tile, drawing functions will be passed
	 parameters in terms of number of tiles instead of number of pixels.
	 For example, to draw a single character, instead of using bitmaps,
	 an index to an array of bitmaps will be used.  To clear or move a
	 rectangular section of a screen, the rectangle will be described in
	 terms of number of tiles in the x- and y-axis.

	 This is particularly important to one driver, matroxfb.  If
	 unsure, say N.

comment "Frame buffer hardware drivers"
	depends on FB

config FB_GRVGA
	tristate "Aeroflex Gaisler framebuffer support"
	depends on FB && SPARC
	select FB_CFB_FILLRECT
	select FB_CFB_COPYAREA
	select FB_CFB_IMAGEBLIT
	---help---
	This enables support for the SVGACTRL framebuffer in the GRLIB IP library from Aeroflex Gaisler.

config FB_CIRRUS
	tristate "Cirrus Logic support"
	depends on FB && (ZORRO || PCI)
	select FB_CFB_FILLRECT
	select FB_CFB_COPYAREA
	select FB_CFB_IMAGEBLIT
	---help---
	  This enables support for Cirrus Logic GD542x/543x based boards on
	  Amiga: SD64, Piccolo, Picasso II/II+, Picasso IV, or EGS Spectrum.

	  If you have a PCI-based system, this enables support for these
	  chips: GD-543x, GD-544x, GD-5480.

	  Please read the file <file:Documentation/fb/cirrusfb.txt>.

	  Say N unless you have such a graphics board or plan to get one
	  before you next recompile the kernel.

config FB_PM2
	tristate "Permedia2 support"
	depends on FB && ((AMIGA && BROKEN) || PCI)
	select FB_CFB_FILLRECT
	select FB_CFB_COPYAREA
	select FB_CFB_IMAGEBLIT
	help
	  This is the frame buffer device driver for cards based on
	  the 3D Labs Permedia, Permedia 2 and Permedia 2V chips.
	  The driver was tested on the following cards:
		Diamond FireGL 1000 PRO AGP
		ELSA Gloria Synergy PCI
		Appian Jeronimo PRO (both heads) PCI
		3DLabs Oxygen ACX aka EONtronics Picasso P2 PCI
		Techsource Raptor GFX-8P (aka Sun PGX-32) on SPARC
		ASK Graphic Blaster Exxtreme AGP

	  To compile this driver as a module, choose M here: the
	  module will be called pm2fb.

config FB_PM2_FIFO_DISCONNECT
	bool "enable FIFO disconnect feature"
	depends on FB_PM2 && PCI
	help
	  Support the Permedia2 FIFO disconnect feature.

config FB_ARMCLCD
	tristate "ARM PrimeCell PL110 support"
	depends on FB && ARM && ARM_AMBA
	select FB_CFB_FILLRECT
	select FB_CFB_COPYAREA
	select FB_CFB_IMAGEBLIT
	help
	  This framebuffer device driver is for the ARM PrimeCell PL110
	  Colour LCD controller.  ARM PrimeCells provide the building
	  blocks for System on a Chip devices.

	  If you want to compile this as a module (=code which can be
	  inserted into and removed from the running kernel), say M
	  here and read <file:Documentation/kbuild/modules.txt>.  The module
	  will be called amba-clcd.

config FB_ACORN
	bool "Acorn VIDC support"
	depends on (FB = y) && ARM && ARCH_ACORN
	select FB_CFB_FILLRECT
	select FB_CFB_COPYAREA
	select FB_CFB_IMAGEBLIT
	help
	  This is the frame buffer device driver for the Acorn VIDC graphics
	  hardware found in Acorn RISC PCs and other ARM-based machines.  If
	  unsure, say N.

config FB_CLPS711X
	bool "CLPS711X LCD support"
	depends on (FB = y) && ARM && ARCH_CLPS711X
	select FB_CFB_FILLRECT
	select FB_CFB_COPYAREA
	select FB_CFB_IMAGEBLIT
	help
	  Say Y to enable the Framebuffer driver for the CLPS7111 and
	  EP7212 processors.

config FB_SA1100
	bool "SA-1100 LCD support"
	depends on (FB = y) && ARM && ARCH_SA1100
	select FB_CFB_FILLRECT
	select FB_CFB_COPYAREA
	select FB_CFB_IMAGEBLIT
	help
	  This is a framebuffer device for the SA-1100 LCD Controller.
	  See <http://www.linux-fbdev.org/> for information on framebuffer
	  devices.

	  If you plan to use the LCD display with your SA-1100 system, say
	  Y here.

config FB_IMX
	tristate "Freescale i.MX1/21/25/27 LCD support"
	depends on FB && IMX_HAVE_PLATFORM_IMX_FB
	select FB_CFB_FILLRECT
	select FB_CFB_COPYAREA
	select FB_CFB_IMAGEBLIT

config FB_CYBER2000
	tristate "CyberPro 2000/2010/5000 support"
	depends on FB && PCI && (BROKEN || !SPARC64)
	select FB_CFB_FILLRECT
	select FB_CFB_COPYAREA
	select FB_CFB_IMAGEBLIT
	help
	  This enables support for the Integraphics CyberPro 20x0 and 5000
	  VGA chips used in the Rebel.com Netwinder and other machines.
	  Say Y if you have a NetWinder or a graphics card containing this
	  device, otherwise say N.

config FB_CYBER2000_DDC
	bool "DDC for CyberPro support"
	depends on FB_CYBER2000
	select FB_DDC
	default y
	help
	  Say Y here if you want DDC support for your CyberPro graphics
	  card. This is only I2C bus support, driver does not use EDID.

config FB_CYBER2000_I2C
	bool "CyberPro 2000/2010/5000 I2C support"
	depends on FB_CYBER2000 && I2C && ARCH_NETWINDER
	select I2C_ALGOBIT
	help
	  Enable support for the I2C video decoder interface on the
	  Integraphics CyberPro 20x0 and 5000 VGA chips.  This is used
	  on the Netwinder machines for the SAA7111 video capture.

config FB_APOLLO
	bool
	depends on (FB = y) && APOLLO
	default y
	select FB_CFB_FILLRECT
	select FB_CFB_IMAGEBLIT

config FB_Q40
	bool
	depends on (FB = y) && Q40
	default y
	select FB_CFB_FILLRECT
	select FB_CFB_COPYAREA
	select FB_CFB_IMAGEBLIT

config FB_AMIGA
	tristate "Amiga native chipset support"
	depends on FB && AMIGA
	help
	  This is the frame buffer device driver for the builtin graphics
	  chipset found in Amigas.

	  To compile this driver as a module, choose M here: the
	  module will be called amifb.

config FB_AMIGA_OCS
	bool "Amiga OCS chipset support"
	depends on FB_AMIGA
	help
	  This enables support for the original Agnus and Denise video chips,
	  found in the Amiga 1000 and most A500's and A2000's. If you intend
	  to run Linux on any of these systems, say Y; otherwise say N.

config FB_AMIGA_ECS
	bool "Amiga ECS chipset support"
	depends on FB_AMIGA
	help
	  This enables support for the Enhanced Chip Set, found in later
	  A500's, later A2000's, the A600, the A3000, the A3000T and CDTV. If
	  you intend to run Linux on any of these systems, say Y; otherwise
	  say N.

config FB_AMIGA_AGA
	bool "Amiga AGA chipset support"
	depends on FB_AMIGA
	help
	  This enables support for the Advanced Graphics Architecture (also
	  known as the AGA or AA) Chip Set, found in the A1200, A4000, A4000T
	  and CD32. If you intend to run Linux on any of these systems, say Y;
	  otherwise say N.

config FB_FM2
	bool "Amiga FrameMaster II/Rainbow II support"
	depends on (FB = y) && ZORRO
	select FB_CFB_FILLRECT
	select FB_CFB_COPYAREA
	select FB_CFB_IMAGEBLIT
	help
	  This is the frame buffer device driver for the Amiga FrameMaster
	  card from BSC (exhibited 1992 but not shipped as a CBM product).

config FB_ARC
	tristate "Arc Monochrome LCD board support"
	depends on FB && X86
	select FB_SYS_FILLRECT
	select FB_SYS_COPYAREA
	select FB_SYS_IMAGEBLIT
	select FB_SYS_FOPS
	help
	  This enables support for the Arc Monochrome LCD board. The board
	  is based on the KS-108 lcd controller and is typically a matrix
	  of 2*n chips. This driver was tested with a 128x64 panel. This
	  driver supports it for use with x86 SBCs through a 16 bit GPIO
	  interface (8 bit data, 8 bit control). If you anticipate using
	  this driver, say Y or M; otherwise say N. You must specify the
	  GPIO IO address to be used for setting control and data.

config FB_ATARI
	bool "Atari native chipset support"
	depends on (FB = y) && ATARI
	select FB_CFB_FILLRECT
	select FB_CFB_COPYAREA
	select FB_CFB_IMAGEBLIT
	help
	  This is the frame buffer device driver for the builtin graphics
	  chipset found in Ataris.

config FB_OF
	bool "Open Firmware frame buffer device support"
	depends on (FB = y) && (PPC64 || PPC_OF) && (!PPC_PSERIES || PCI)
	select FB_CFB_FILLRECT
	select FB_CFB_COPYAREA
	select FB_CFB_IMAGEBLIT
	select FB_MACMODES
	help
	  Say Y if you want support with Open Firmware for your graphics
	  board.

config FB_CONTROL
	bool "Apple \"control\" display support"
	depends on (FB = y) && PPC_PMAC && PPC32
	select FB_CFB_FILLRECT
	select FB_CFB_COPYAREA
	select FB_CFB_IMAGEBLIT
	select FB_MACMODES
	help
	  This driver supports a frame buffer for the graphics adapter in the
	  Power Macintosh 7300 and others.

config FB_PLATINUM
	bool "Apple \"platinum\" display support"
	depends on (FB = y) && PPC_PMAC && PPC32
	select FB_CFB_FILLRECT
	select FB_CFB_COPYAREA
	select FB_CFB_IMAGEBLIT
	select FB_MACMODES
	help
	  This driver supports a frame buffer for the "platinum" graphics
	  adapter in some Power Macintoshes.

config FB_VALKYRIE
	bool "Apple \"valkyrie\" display support"
	depends on (FB = y) && (MAC || (PPC_PMAC && PPC32))
	select FB_CFB_FILLRECT
	select FB_CFB_COPYAREA
	select FB_CFB_IMAGEBLIT
	select FB_MACMODES
	help
	  This driver supports a frame buffer for the "valkyrie" graphics
	  adapter in some Power Macintoshes.

config FB_CT65550
	bool "Chips 65550 display support"
	depends on (FB = y) && PPC32 && PCI
	select FB_CFB_FILLRECT
	select FB_CFB_COPYAREA
	select FB_CFB_IMAGEBLIT
	help
	  This is the frame buffer device driver for the Chips & Technologies
	  65550 graphics chip in PowerBooks.

config FB_ASILIANT
	bool "Asiliant (Chips) 69000 display support"
	depends on (FB = y) && PCI
	select FB_CFB_FILLRECT
	select FB_CFB_COPYAREA
	select FB_CFB_IMAGEBLIT
	help
	  This is the frame buffer device driver for the Asiliant 69030 chipset

config FB_IMSTT
	bool "IMS Twin Turbo display support"
	depends on (FB = y) && PCI
	select FB_CFB_IMAGEBLIT
	select FB_MACMODES if PPC
	help
	  The IMS Twin Turbo is a PCI-based frame buffer card bundled with
	  many Macintosh and compatible computers.

config FB_VGA16
	tristate "VGA 16-color graphics support"
	depends on FB && (X86 || PPC)
	select FB_CFB_FILLRECT
	select FB_CFB_COPYAREA
	select FB_CFB_IMAGEBLIT
	select VGASTATE
	select FONT_8x16 if FRAMEBUFFER_CONSOLE
	help
	  This is the frame buffer device driver for VGA 16 color graphic
	  cards. Say Y if you have such a card.

	  To compile this driver as a module, choose M here: the
	  module will be called vga16fb.

config FB_BF54X_LQ043
	tristate "SHARP LQ043 TFT LCD (BF548 EZKIT)"
	depends on FB && (BF54x) && !BF542
	select FB_CFB_FILLRECT
	select FB_CFB_COPYAREA
	select FB_CFB_IMAGEBLIT
	help
	 This is the framebuffer device driver for a SHARP LQ043T1DG01 TFT LCD

config FB_BFIN_T350MCQB
	tristate "Varitronix COG-T350MCQB TFT LCD display (BF527 EZKIT)"
	depends on FB && BLACKFIN
	select BFIN_GPTIMERS
	select FB_CFB_FILLRECT
	select FB_CFB_COPYAREA
	select FB_CFB_IMAGEBLIT
	help
	 This is the framebuffer device driver for a Varitronix VL-PS-COG-T350MCQB-01 display TFT LCD
	 This display is a QVGA 320x240 24-bit RGB display interfaced by an 8-bit wide PPI
	 It uses PPI[0..7] PPI_FS1, PPI_FS2 and PPI_CLK.

config FB_BFIN_LQ035Q1
	tristate "SHARP LQ035Q1DH02 TFT LCD"
	depends on FB && BLACKFIN && SPI
	select FB_CFB_FILLRECT
	select FB_CFB_COPYAREA
	select FB_CFB_IMAGEBLIT
	select BFIN_GPTIMERS
	help
	  This is the framebuffer device driver for a SHARP LQ035Q1DH02 TFT display found on
	  the Blackfin Landscape LCD EZ-Extender Card.
	  This display is a QVGA 320x240 18-bit RGB display interfaced by an 16-bit wide PPI
	  It uses PPI[0..15] PPI_FS1, PPI_FS2 and PPI_CLK.

	  To compile this driver as a module, choose M here: the
	  module will be called bfin-lq035q1-fb.

config FB_BF537_LQ035
	tristate "SHARP LQ035 TFT LCD (BF537 STAMP)"
	depends on FB && (BF534 || BF536 || BF537) && I2C_BLACKFIN_TWI
	select FB_CFB_FILLRECT
	select FB_CFB_COPYAREA
	select FB_CFB_IMAGEBLIT
	select BFIN_GPTIMERS
	help
	  This is the framebuffer device for a SHARP LQ035Q7DB03 TFT LCD
	  attached to a BF537.

	  To compile this driver as a module, choose M here: the
	  module will be called bf537-lq035.

config FB_BFIN_7393
	tristate "Blackfin ADV7393 Video encoder"
	depends on FB && BLACKFIN
	select I2C
	select FB_CFB_FILLRECT
	select FB_CFB_COPYAREA
	select FB_CFB_IMAGEBLIT
	help
	  This is the framebuffer device for a ADV7393 video encoder
	  attached to a Blackfin on the PPI port.
	  If your Blackfin board has a ADV7393 select Y.

	  To compile this driver as a module, choose M here: the
	  module will be called bfin_adv7393fb.

choice
	prompt  "Video mode support"
	depends on FB_BFIN_7393
	default NTSC

config NTSC
	bool 'NTSC 720x480'

config PAL
	bool 'PAL 720x576'

config NTSC_640x480
	bool 'NTSC 640x480 (Experimental)'

config PAL_640x480
	bool 'PAL 640x480 (Experimental)'

config NTSC_YCBCR
	bool 'NTSC 720x480 YCbCR input'

config PAL_YCBCR
	bool 'PAL 720x576 YCbCR input'

endchoice

choice
	prompt  "Size of ADV7393 frame buffer memory Single/Double Size"
	depends on (FB_BFIN_7393)
	default ADV7393_1XMEM

config ADV7393_1XMEM
	bool 'Single'

config ADV7393_2XMEM
	bool 'Double'
endchoice

config FB_STI
	tristate "HP STI frame buffer device support"
	depends on FB && PARISC
	select FB_CFB_FILLRECT
	select FB_CFB_COPYAREA
	select FB_CFB_IMAGEBLIT
	select STI_CONSOLE
	select VT
	default y
	---help---
	  STI refers to the HP "Standard Text Interface" which is a set of
	  BIOS routines contained in a ROM chip in HP PA-RISC based machines.
	  Enabling this option will implement the linux framebuffer device
	  using calls to the STI BIOS routines for initialisation.
	
	  If you enable this option, you will get a planar framebuffer device
	  /dev/fb which will work on the most common HP graphic cards of the
	  NGLE family, including the artist chips (in the 7xx and Bxxx series),
	  HCRX, HCRX24, CRX, CRX24 and VisEG series.

	  It is safe to enable this option, so you should probably say "Y".

config FB_MAC
	bool "Generic Macintosh display support"
	depends on (FB = y) && MAC
	select FB_CFB_FILLRECT
	select FB_CFB_COPYAREA
	select FB_CFB_IMAGEBLIT
	select FB_MACMODES

config FB_HP300
	bool
	depends on (FB = y) && DIO
	select FB_CFB_IMAGEBLIT
	default y

config FB_TGA
	tristate "TGA/SFB+ framebuffer support"
	depends on FB && (ALPHA || TC)
	select FB_CFB_FILLRECT
	select FB_CFB_COPYAREA
	select FB_CFB_IMAGEBLIT
	select BITREVERSE
	---help---
	  This is the frame buffer device driver for generic TGA and SFB+
	  graphic cards.  These include DEC ZLXp-E1, -E2 and -E3 PCI cards,
	  also known as PBXGA-A, -B and -C, and DEC ZLX-E1, -E2 and -E3
	  TURBOchannel cards, also known as PMAGD-A, -B and -C.

	  Due to hardware limitations ZLX-E2 and E3 cards are not supported
	  for DECstation 5000/200 systems.  Additionally due to firmware
	  limitations these cards may cause troubles with booting DECstation
	  5000/240 and /260 systems, but are fully supported under Linux if
	  you manage to get it going. ;-)

	  Say Y if you have one of those.

config FB_UVESA
	tristate "Userspace VESA VGA graphics support"
	depends on FB && CONNECTOR
	select FB_CFB_FILLRECT
	select FB_CFB_COPYAREA
	select FB_CFB_IMAGEBLIT
	select FB_MODE_HELPERS
	help
	  This is the frame buffer driver for generic VBE 2.0 compliant
	  graphic cards. It can also take advantage of VBE 3.0 features,
	  such as refresh rate adjustment.

	  This driver generally provides more features than vesafb but
	  requires a userspace helper application called 'v86d'. See
	  <file:Documentation/fb/uvesafb.txt> for more information.

	  If unsure, say N.

config FB_VESA
	bool "VESA VGA graphics support"
	depends on (FB = y) && X86
	select FB_CFB_FILLRECT
	select FB_CFB_COPYAREA
	select FB_CFB_IMAGEBLIT
	select FB_BOOT_VESA_SUPPORT
	help
	  This is the frame buffer device driver for generic VESA 2.0
	  compliant graphic cards. The older VESA 1.2 cards are not supported.
	  You will get a boot time penguin logo at no additional cost. Please
	  read <file:Documentation/fb/vesafb.txt>. If unsure, say Y.

config FB_EFI
	bool "EFI-based Framebuffer Support"
	depends on (FB = y) && X86 && EFI
	select FB_CFB_FILLRECT
	select FB_CFB_COPYAREA
	select FB_CFB_IMAGEBLIT
	help
	  This is the EFI frame buffer device driver. If the firmware on
	  your platform is EFI 1.10 or UEFI 2.0, select Y to add support for
	  using the EFI framebuffer as your console.

config FB_N411
       tristate "N411 Apollo/Hecuba devkit support"
       depends on FB && X86 && MMU
       select FB_SYS_FILLRECT
       select FB_SYS_COPYAREA
       select FB_SYS_IMAGEBLIT
       select FB_SYS_FOPS
       select FB_DEFERRED_IO
       select FB_HECUBA
       help
         This enables support for the Apollo display controller in its
         Hecuba form using the n411 devkit.

config FB_HGA
	tristate "Hercules mono graphics support"
	depends on FB && X86
	help
	  Say Y here if you have a Hercules mono graphics card.

	  To compile this driver as a module, choose M here: the
	  module will be called hgafb.

	  As this card technology is at least 25 years old,
	  most people will answer N here.

config FB_SGIVW
	tristate "SGI Visual Workstation framebuffer support"
	depends on FB && X86_VISWS
	select FB_CFB_FILLRECT
	select FB_CFB_COPYAREA
	select FB_CFB_IMAGEBLIT
	help
	  SGI Visual Workstation support for framebuffer graphics.

config FB_GBE
	bool "SGI Graphics Backend frame buffer support"
	depends on (FB = y) && (SGI_IP32 || X86_VISWS)
	select FB_CFB_FILLRECT
	select FB_CFB_COPYAREA
	select FB_CFB_IMAGEBLIT
 	help
	  This is the frame buffer device driver for SGI Graphics Backend.
	  This chip is used in SGI O2 and Visual Workstation 320/540.

config FB_GBE_MEM
	int "Video memory size in MB"
	depends on FB_GBE
	default 4
	help
	  This is the amount of memory reserved for the framebuffer,
	  which can be any value between 1MB and 8MB.

config FB_SBUS
	bool "SBUS and UPA framebuffers"
	depends on (FB = y) && SPARC
	help
	  Say Y if you want support for SBUS or UPA based frame buffer device.

config FB_BW2
	bool "BWtwo support"
	depends on (FB = y) && (SPARC && FB_SBUS)
	select FB_CFB_FILLRECT
	select FB_CFB_COPYAREA
	select FB_CFB_IMAGEBLIT
	help
	  This is the frame buffer device driver for the BWtwo frame buffer.

config FB_CG3
	bool "CGthree support"
	depends on (FB = y) && (SPARC && FB_SBUS)
	select FB_CFB_FILLRECT
	select FB_CFB_COPYAREA
	select FB_CFB_IMAGEBLIT
	help
	  This is the frame buffer device driver for the CGthree frame buffer.

config FB_CG6
	bool "CGsix (GX,TurboGX) support"
	depends on (FB = y) && (SPARC && FB_SBUS)
	select FB_CFB_COPYAREA
	select FB_CFB_IMAGEBLIT
	help
	  This is the frame buffer device driver for the CGsix (GX, TurboGX)
	  frame buffer.

config FB_FFB
	bool "Creator/Creator3D/Elite3D support"
	depends on FB_SBUS && SPARC64
	select FB_CFB_COPYAREA
	select FB_CFB_IMAGEBLIT
	help
	  This is the frame buffer device driver for the Creator, Creator3D,
	  and Elite3D graphics boards.

config FB_TCX
	bool "TCX (SS4/SS5 only) support"
	depends on FB_SBUS
	select FB_CFB_FILLRECT
	select FB_CFB_COPYAREA
	select FB_CFB_IMAGEBLIT
	help
	  This is the frame buffer device driver for the TCX 24/8bit frame
	  buffer.

config FB_CG14
	bool "CGfourteen (SX) support"
	depends on FB_SBUS
	select FB_CFB_FILLRECT
	select FB_CFB_COPYAREA
	select FB_CFB_IMAGEBLIT
	help
	  This is the frame buffer device driver for the CGfourteen frame
	  buffer on Desktop SPARCsystems with the SX graphics option.

config FB_P9100
	bool "P9100 (Sparcbook 3 only) support"
	depends on FB_SBUS
	select FB_CFB_FILLRECT
	select FB_CFB_COPYAREA
	select FB_CFB_IMAGEBLIT
	help
	  This is the frame buffer device driver for the P9100 card
	  supported on Sparcbook 3 machines.

config FB_LEO
	bool "Leo (ZX) support"
	depends on FB_SBUS
	select FB_CFB_FILLRECT
	select FB_CFB_COPYAREA
	select FB_CFB_IMAGEBLIT
	help
	  This is the frame buffer device driver for the SBUS-based Sun ZX
	  (leo) frame buffer cards.

config FB_IGA
	bool "IGA 168x display support"
	depends on (FB = y) && SPARC32
	select FB_CFB_FILLRECT
	select FB_CFB_COPYAREA
	select FB_CFB_IMAGEBLIT
	help
	  This is the framebuffer device for the INTERGRAPHICS 1680 and
	  successor frame buffer cards.

config FB_XVR500
	bool "Sun XVR-500 3DLABS Wildcat support"
	depends on (FB = y) && PCI && SPARC64
	select FB_CFB_FILLRECT
	select FB_CFB_COPYAREA
	select FB_CFB_IMAGEBLIT
	help
	  This is the framebuffer device for the Sun XVR-500 and similar
	  graphics cards based upon the 3DLABS Wildcat chipset.  The driver
	  only works on sparc64 systems where the system firmware has
	  mostly initialized the card already.  It is treated as a
	  completely dumb framebuffer device.

config FB_XVR2500
	bool "Sun XVR-2500 3DLABS Wildcat support"
	depends on (FB = y) && PCI && SPARC64
	select FB_CFB_FILLRECT
	select FB_CFB_COPYAREA
	select FB_CFB_IMAGEBLIT
	help
	  This is the framebuffer device for the Sun XVR-2500 and similar
	  graphics cards based upon the 3DLABS Wildcat chipset.  The driver
	  only works on sparc64 systems where the system firmware has
	  mostly initialized the card already.  It is treated as a
	  completely dumb framebuffer device.

config FB_XVR1000
	bool "Sun XVR-1000 support"
	depends on (FB = y) && SPARC64
	select FB_CFB_FILLRECT
	select FB_CFB_COPYAREA
	select FB_CFB_IMAGEBLIT
	help
	  This is the framebuffer device for the Sun XVR-1000 and similar
	  graphics cards.  The driver only works on sparc64 systems where
	  the system firmware has mostly initialized the card already.  It
	  is treated as a completely dumb framebuffer device.

config FB_PVR2
	tristate "NEC PowerVR 2 display support"
	depends on FB && SH_DREAMCAST
	select FB_CFB_FILLRECT
	select FB_CFB_COPYAREA
	select FB_CFB_IMAGEBLIT
	---help---
	  Say Y here if you have a PowerVR 2 card in your box.  If you plan to
	  run linux on your Dreamcast, you will have to say Y here.
	  This driver may or may not work on other PowerVR 2 cards, but is
	  totally untested.  Use at your own risk.  If unsure, say N.

	  To compile this driver as a module, choose M here: the
	  module will be called pvr2fb.

	  You can pass several parameters to the driver at boot time or at
	  module load time.  The parameters look like "video=pvr2:XXX", where
	  the meaning of XXX can be found at the end of the main source file
	  (<file:drivers/video/pvr2fb.c>). Please see the file
	  <file:Documentation/fb/pvr2fb.txt>.

config FB_S1D13XXX
	tristate "Epson S1D13XXX framebuffer support"
	depends on FB
	select FB_CFB_FILLRECT
	select FB_CFB_COPYAREA
	select FB_CFB_IMAGEBLIT
	help
	  Support for S1D13XXX framebuffer device family (currently only
	  working with S1D13806). Product specs at
	  <http://vdc.epson.com/>

config FB_ATMEL
	tristate "AT91/AT32 LCD Controller support"
	depends on FB && HAVE_FB_ATMEL
	select FB_CFB_FILLRECT
	select FB_CFB_COPYAREA
	select FB_CFB_IMAGEBLIT
	help
	  This enables support for the AT91/AT32 LCD Controller.

config FB_INTSRAM
	bool "Frame Buffer in internal SRAM"
	depends on FB_ATMEL && ARCH_AT91SAM9261
	help
	  Say Y if you want to map Frame Buffer in internal SRAM. Say N if you want
	  to let frame buffer in external SDRAM.

config FB_ATMEL_STN
	bool "Use a STN display with AT91/AT32 LCD Controller"
	depends on FB_ATMEL && (MACH_AT91SAM9261EK || MACH_AT91SAM9G10EK)
	default n
	help
	  Say Y if you want to connect a STN LCD display to the AT91/AT32 LCD
	  Controller. Say N if you want to connect a TFT.

	  If unsure, say N.

config FB_NVIDIA
	tristate "nVidia Framebuffer Support"
	depends on FB && PCI
	select FB_BACKLIGHT if FB_NVIDIA_BACKLIGHT
	select FB_MODE_HELPERS
	select FB_CFB_FILLRECT
	select FB_CFB_COPYAREA
	select FB_CFB_IMAGEBLIT
	select BITREVERSE
	select VGASTATE
	help
	  This driver supports graphics boards with the nVidia chips, TNT
	  and newer. For very old chipsets, such as the RIVA128, then use
	  the rivafb.
	  Say Y if you have such a graphics board.

	  To compile this driver as a module, choose M here: the
	  module will be called nvidiafb.

config FB_NVIDIA_I2C
       bool "Enable DDC Support"
       depends on FB_NVIDIA
       select FB_DDC
       help
	  This enables I2C support for nVidia Chipsets.  This is used
	  only for getting EDID information from the attached display
	  allowing for robust video mode handling and switching.

	  Because fbdev-2.6 requires that drivers must be able to
	  independently validate video mode parameters, you should say Y
	  here.

config FB_NVIDIA_DEBUG
	bool "Lots of debug output"
	depends on FB_NVIDIA
	default n
	help
	  Say Y here if you want the nVidia driver to output all sorts
	  of debugging information to provide to the maintainer when
	  something goes wrong.

config FB_NVIDIA_BACKLIGHT
	bool "Support for backlight control"
	depends on FB_NVIDIA
	default y
	help
	  Say Y here if you want to control the backlight of your display.

config FB_RIVA
	tristate "nVidia Riva support"
	depends on FB && PCI
	select FB_BACKLIGHT if FB_RIVA_BACKLIGHT
	select FB_MODE_HELPERS
	select FB_CFB_FILLRECT
	select FB_CFB_COPYAREA
	select FB_CFB_IMAGEBLIT
	select BITREVERSE
	select VGASTATE
	help
	  This driver supports graphics boards with the nVidia Riva/Geforce
	  chips.
	  Say Y if you have such a graphics board.

	  To compile this driver as a module, choose M here: the
	  module will be called rivafb.

config FB_RIVA_I2C
       bool "Enable DDC Support"
       depends on FB_RIVA
       select FB_DDC
       help
	  This enables I2C support for nVidia Chipsets.  This is used
	  only for getting EDID information from the attached display
	  allowing for robust video mode handling and switching.

	  Because fbdev-2.6 requires that drivers must be able to
	  independently validate video mode parameters, you should say Y
	  here.

config FB_RIVA_DEBUG
	bool "Lots of debug output"
	depends on FB_RIVA
	default n
	help
	  Say Y here if you want the Riva driver to output all sorts
	  of debugging information to provide to the maintainer when
	  something goes wrong.

config FB_RIVA_BACKLIGHT
	bool "Support for backlight control"
	depends on FB_RIVA
	default y
	help
	  Say Y here if you want to control the backlight of your display.

config FB_I740
	tristate "Intel740 support"
	depends on FB && PCI
	select FB_MODE_HELPERS
	select FB_CFB_FILLRECT
	select FB_CFB_COPYAREA
	select FB_CFB_IMAGEBLIT
	select VGASTATE
	select FB_DDC
	help
	  This driver supports graphics cards based on Intel740 chip.

config FB_I810
	tristate "Intel 810/815 support"
	depends on FB && PCI && X86_32 && AGP_INTEL
	select FB_MODE_HELPERS
	select FB_CFB_FILLRECT
	select FB_CFB_COPYAREA
	select FB_CFB_IMAGEBLIT
	select VGASTATE
	help
	  This driver supports the on-board graphics built in to the Intel 810 
          and 815 chipsets.  Say Y if you have and plan to use such a board.

          To compile this driver as a module, choose M here: the
	  module will be called i810fb.

          For more information, please read 
	  <file:Documentation/fb/intel810.txt>

config FB_I810_GTF
	bool "use VESA Generalized Timing Formula"
	depends on FB_I810
	help
	  If you say Y, then the VESA standard, Generalized Timing Formula 
          or GTF, will be used to calculate the required video timing values
	  per video mode.  Since the GTF allows nondiscrete timings 
          (nondiscrete being a range of values as opposed to discrete being a
          set of values), you'll be able to use any combination of horizontal 
	  and vertical resolutions, and vertical refresh rates without having
	  to specify your own timing parameters.  This is especially useful
	  to maximize the performance of an aging display, or if you just 
          have a display with nonstandard dimensions. A VESA compliant 
	  monitor is recommended, but can still work with non-compliant ones.
	  If you need or want this, then select this option. The timings may 
	  not be compliant with Intel's recommended values. Use at your own 
	  risk.

          If you say N, the driver will revert to discrete video timings 
	  using a set recommended by Intel in their documentation.
  
          If unsure, say N.

config FB_I810_I2C
	bool "Enable DDC Support"
	depends on FB_I810 && FB_I810_GTF
	select FB_DDC
	help

config FB_LE80578
	tristate "Intel LE80578 (Vermilion) support"
	depends on FB && PCI && X86
	select FB_MODE_HELPERS
	select FB_CFB_FILLRECT
	select FB_CFB_COPYAREA
	select FB_CFB_IMAGEBLIT
	help
	  This driver supports the LE80578 (Vermilion Range) chipset

config FB_CARILLO_RANCH
	tristate "Intel Carillo Ranch support"
	depends on FB_LE80578 && FB && PCI && X86
	help
	  This driver supports the LE80578 (Carillo Ranch) board

config FB_INTEL
	tristate "Intel 830M/845G/852GM/855GM/865G/915G/945G/945GM/965G/965GM support"
	depends on FB && PCI && X86 && AGP_INTEL && EXPERT
	select FB_MODE_HELPERS
	select FB_CFB_FILLRECT
	select FB_CFB_COPYAREA
	select FB_CFB_IMAGEBLIT
	select FB_BOOT_VESA_SUPPORT if FB_INTEL = y
	depends on !DRM_I915
	help
	  This driver supports the on-board graphics built in to the Intel
          830M/845G/852GM/855GM/865G/915G/915GM/945G/945GM/965G/965GM chipsets.
          Say Y if you have and plan to use such a board.

	  To make FB_INTELFB=Y work you need to say AGP_INTEL=y too.

	  To compile this driver as a module, choose M here: the
	  module will be called intelfb.

	  For more information, please read <file:Documentation/fb/intelfb.txt>

config FB_INTEL_DEBUG
	bool "Intel driver Debug Messages"
	depends on FB_INTEL
	---help---
	  Say Y here if you want the Intel driver to output all sorts
	  of debugging information to provide to the maintainer when
	  something goes wrong.

config FB_INTEL_I2C
	bool "DDC/I2C for Intel framebuffer support"
	depends on FB_INTEL
	select FB_DDC
	default y
	help
	  Say Y here if you want DDC/I2C support for your on-board Intel graphics.

config FB_MATROX
	tristate "Matrox acceleration"
	depends on FB && PCI
	select FB_CFB_FILLRECT
	select FB_CFB_COPYAREA
	select FB_CFB_IMAGEBLIT
	select FB_TILEBLITTING
	select FB_MACMODES if PPC_PMAC
	---help---
	  Say Y here if you have a Matrox Millennium, Matrox Millennium II,
	  Matrox Mystique, Matrox Mystique 220, Matrox Productiva G100, Matrox
	  Mystique G200, Matrox Millennium G200, Matrox Marvel G200 video,
	  Matrox G400, G450 or G550 card in your box.

	  To compile this driver as a module, choose M here: the
	  module will be called matroxfb.

	  You can pass several parameters to the driver at boot time or at
	  module load time. The parameters look like "video=matroxfb:XXX", and
	  are described in <file:Documentation/fb/matroxfb.txt>.

config FB_MATROX_MILLENIUM
	bool "Millennium I/II support"
	depends on FB_MATROX
	help
	  Say Y here if you have a Matrox Millennium or Matrox Millennium II
	  video card. If you select "Advanced lowlevel driver options" below,
	  you should check 4 bpp packed pixel, 8 bpp packed pixel, 16 bpp
	  packed pixel, 24 bpp packed pixel and 32 bpp packed pixel. You can
	  also use font widths different from 8.

config FB_MATROX_MYSTIQUE
	bool "Mystique support"
	depends on FB_MATROX
	help
	  Say Y here if you have a Matrox Mystique or Matrox Mystique 220
	  video card. If you select "Advanced lowlevel driver options" below,
	  you should check 8 bpp packed pixel, 16 bpp packed pixel, 24 bpp
	  packed pixel and 32 bpp packed pixel. You can also use font widths
	  different from 8.

config FB_MATROX_G
	bool "G100/G200/G400/G450/G550 support"
	depends on FB_MATROX
	---help---
	  Say Y here if you have a Matrox G100, G200, G400, G450 or G550 based
	  video card. If you select "Advanced lowlevel driver options", you
	  should check 8 bpp packed pixel, 16 bpp packed pixel, 24 bpp packed
	  pixel and 32 bpp packed pixel. You can also use font widths
	  different from 8.

	  If you need support for G400 secondary head, you must say Y to
	  "Matrox I2C support" and "G400 second head support" right below.
	  G450/G550 secondary head and digital output are supported without
	  additional modules.

	  The driver starts in monitor mode. You must use the matroxset tool 
	  (available at <ftp://platan.vc.cvut.cz/pub/linux/matrox-latest/>) to 
	  swap primary and secondary head outputs, or to change output mode.  
	  Secondary head driver always start in 640x480 resolution and you 
	  must use fbset to change it.

	  Do not forget that second head supports only 16 and 32 bpp
	  packed pixels, so it is a good idea to compile them into the kernel
	  too. You can use only some font widths, as the driver uses generic
	  painting procedures (the secondary head does not use acceleration
	  engine).

	  G450/G550 hardware can display TV picture only from secondary CRTC,
	  and it performs no scaling, so picture must have 525 or 625 lines.

config FB_MATROX_I2C
	tristate "Matrox I2C support"
	depends on FB_MATROX
	select FB_DDC
	---help---
	  This drivers creates I2C buses which are needed for accessing the
	  DDC (I2C) bus present on all Matroxes, an I2C bus which
	  interconnects Matrox optional devices, like MGA-TVO on G200 and
	  G400, and the secondary head DDC bus, present on G400 only.

	  You can say Y or M here if you want to experiment with monitor
	  detection code. You must say Y or M here if you want to use either
	  second head of G400 or MGA-TVO on G200 or G400.

	  If you compile it as module, it will create a module named
	  i2c-matroxfb.

config FB_MATROX_MAVEN
	tristate "G400 second head support"
	depends on FB_MATROX_G && FB_MATROX_I2C
	---help---
	  WARNING !!! This support does not work with G450 !!!

	  Say Y or M here if you want to use a secondary head (meaning two
	  monitors in parallel) on G400 or MGA-TVO add-on on G200. Secondary
	  head is not compatible with accelerated XFree 3.3.x SVGA servers -
	  secondary head output is blanked while you are in X. With XFree
	  3.9.17 preview you can use both heads if you use SVGA over fbdev or
	  the fbdev driver on first head and the fbdev driver on second head.

	  If you compile it as module, two modules are created,
	  matroxfb_crtc2 and matroxfb_maven. Matroxfb_maven is needed for
	  both G200 and G400, matroxfb_crtc2 is needed only by G400. You must
	  also load i2c-matroxfb to get it to run.

	  The driver starts in monitor mode and you must use the matroxset
	  tool (available at
	  <ftp://platan.vc.cvut.cz/pub/linux/matrox-latest/>) to switch it to
	  PAL or NTSC or to swap primary and secondary head outputs.
	  Secondary head driver also always start in 640x480 resolution, you
	  must use fbset to change it.

	  Also do not forget that second head supports only 16 and 32 bpp
	  packed pixels, so it is a good idea to compile them into the kernel
	  too.  You can use only some font widths, as the driver uses generic
	  painting procedures (the secondary head does not use acceleration
	  engine).

config FB_RADEON
	tristate "ATI Radeon display support"
	depends on FB && PCI
	select FB_BACKLIGHT if FB_RADEON_BACKLIGHT
	select FB_MODE_HELPERS
	select FB_CFB_FILLRECT
	select FB_CFB_COPYAREA
	select FB_CFB_IMAGEBLIT
	select FB_MACMODES if PPC_OF
	help
	  Choose this option if you want to use an ATI Radeon graphics card as
	  a framebuffer device.  There are both PCI and AGP versions.  You
	  don't need to choose this to run the Radeon in plain VGA mode.

	  There is a product page at
	  http://products.amd.com/en-us/GraphicCardResult.aspx

config FB_RADEON_I2C
	bool "DDC/I2C for ATI Radeon support"
	depends on FB_RADEON
	select FB_DDC
	default y
	help
	  Say Y here if you want DDC/I2C support for your Radeon board. 

config FB_RADEON_BACKLIGHT
	bool "Support for backlight control"
	depends on FB_RADEON
	default y
	help
	  Say Y here if you want to control the backlight of your display.

config FB_RADEON_DEBUG
	bool "Lots of debug output from Radeon driver"
	depends on FB_RADEON
	default n
	help
	  Say Y here if you want the Radeon driver to output all sorts
	  of debugging information to provide to the maintainer when
	  something goes wrong.

config FB_ATY128
	tristate "ATI Rage128 display support"
	depends on FB && PCI
	select FB_CFB_FILLRECT
	select FB_CFB_COPYAREA
	select FB_CFB_IMAGEBLIT
	select FB_BACKLIGHT if FB_ATY128_BACKLIGHT
	select FB_MACMODES if PPC_PMAC
	help
	  This driver supports graphics boards with the ATI Rage128 chips.
	  Say Y if you have such a graphics board and read
	  <file:Documentation/fb/aty128fb.txt>.

	  To compile this driver as a module, choose M here: the
	  module will be called aty128fb.

config FB_ATY128_BACKLIGHT
	bool "Support for backlight control"
	depends on FB_ATY128
	default y
	help
	  Say Y here if you want to control the backlight of your display.

config FB_ATY
	tristate "ATI Mach64 display support" if PCI || ATARI
	depends on FB && !SPARC32
	select FB_CFB_FILLRECT
	select FB_CFB_COPYAREA
	select FB_CFB_IMAGEBLIT
	select FB_BACKLIGHT if FB_ATY_BACKLIGHT
	select FB_MACMODES if PPC
	help
	  This driver supports graphics boards with the ATI Mach64 chips.
	  Say Y if you have such a graphics board.

	  To compile this driver as a module, choose M here: the
	  module will be called atyfb.

config FB_ATY_CT
	bool "Mach64 CT/VT/GT/LT (incl. 3D RAGE) support"
	depends on PCI && FB_ATY
	default y if SPARC64 && PCI
	help
	  Say Y here to support use of ATI's 64-bit Rage boards (or other
	  boards based on the Mach64 CT, VT, GT, and LT chipsets) as a
	  framebuffer device.  The ATI product support page for these boards
	  is at <http://support.ati.com/products/pc/mach64/mach64.html>.

config FB_ATY_GENERIC_LCD
	bool "Mach64 generic LCD support"
	depends on FB_ATY_CT
	help
	  Say Y if you have a laptop with an ATI Rage LT PRO, Rage Mobility,
	  Rage XC, or Rage XL chipset.

config FB_ATY_GX
	bool "Mach64 GX support" if PCI
	depends on FB_ATY
	default y if ATARI
	help
	  Say Y here to support use of the ATI Mach64 Graphics Expression
	  board (or other boards based on the Mach64 GX chipset) as a
	  framebuffer device.  The ATI product support page for these boards
	  is at
	  <http://support.ati.com/products/pc/mach64/graphics_xpression.html>.

config FB_ATY_BACKLIGHT
	bool "Support for backlight control"
	depends on FB_ATY
	default y
	help
	  Say Y here if you want to control the backlight of your display.

config FB_S3
	tristate "S3 Trio/Virge support"
	depends on FB && PCI
	select FB_CFB_FILLRECT
	select FB_CFB_COPYAREA
	select FB_CFB_IMAGEBLIT
	select FB_TILEBLITTING
	select FB_SVGALIB
	select VGASTATE
	select FONT_8x16 if FRAMEBUFFER_CONSOLE
	---help---
	  Driver for graphics boards with S3 Trio / S3 Virge chip.

config FB_S3_DDC
	bool "DDC for S3 support"
	depends on FB_S3
	select FB_DDC
	default y
	help
	  Say Y here if you want DDC support for your S3 graphics card.

config FB_SAVAGE
	tristate "S3 Savage support"
	depends on FB && PCI
	select FB_MODE_HELPERS
	select FB_CFB_FILLRECT
	select FB_CFB_COPYAREA
	select FB_CFB_IMAGEBLIT
	select VGASTATE
	help
	  This driver supports notebooks and computers with S3 Savage PCI/AGP
	  chips.

	  Say Y if you have such a graphics card.

	  To compile this driver as a module, choose M here; the module
	  will be called savagefb.

config FB_SAVAGE_I2C
       bool "Enable DDC2 Support"
       depends on FB_SAVAGE
       select FB_DDC
       help
	  This enables I2C support for S3 Savage Chipsets.  This is used
	  only for getting EDID information from the attached display
	  allowing for robust video mode handling and switching.

	  Because fbdev-2.6 requires that drivers must be able to
	  independently validate video mode parameters, you should say Y
	  here.

config FB_SAVAGE_ACCEL
       bool "Enable Console Acceleration"
       depends on FB_SAVAGE
       default n
       help
          This option will compile in console acceleration support. If
          the resulting framebuffer console has bothersome glitches, then
          choose N here.

config FB_SIS
	tristate "SiS/XGI display support"
	depends on FB && PCI
	select FB_CFB_FILLRECT
	select FB_CFB_COPYAREA
	select FB_CFB_IMAGEBLIT
	select FB_BOOT_VESA_SUPPORT if FB_SIS = y
	help
	  This is the frame buffer device driver for the SiS 300, 315, 330
	  and 340 series as well as XGI V3XT, V5, V8, Z7 graphics chipsets.
	  Specs available at <http://www.sis.com> and <http://www.xgitech.com>.

	  To compile this driver as a module, choose M here; the module
	  will be called sisfb.

config FB_SIS_300
	bool "SiS 300 series support"
	depends on FB_SIS
	help
	  Say Y here to support use of the SiS 300/305, 540, 630 and 730.

config FB_SIS_315
	bool "SiS 315/330/340 series and XGI support"
	depends on FB_SIS
	help
	  Say Y here to support use of the SiS 315, 330 and 340 series
	  (315/H/PRO, 55x, 650, 651, 740, 330, 661, 741, 760, 761) as well
	  as XGI V3XT, V5, V8 and Z7.

config FB_VIA
       tristate "VIA UniChrome (Pro) and Chrome9 display support"
       depends on FB && PCI && X86
       select FB_CFB_FILLRECT
       select FB_CFB_COPYAREA
       select FB_CFB_IMAGEBLIT
       select I2C_ALGOBIT
       select I2C
       select GPIOLIB
       help
	  This is the frame buffer device driver for Graphics chips of VIA
	  UniChrome (Pro) Family (CLE266,PM800/CN400,P4M800CE/P4M800Pro/
	  CN700/VN800,CX700/VX700,P4M890) and Chrome9 Family (K8M890,CN896
 	  /P4M900,VX800)
	  Say Y if you have a VIA UniChrome graphics board.

	  To compile this driver as a module, choose M here: the
	  module will be called viafb.

if FB_VIA

config FB_VIA_DIRECT_PROCFS
	bool "direct hardware access via procfs (DEPRECATED)(DANGEROUS)"
	depends on FB_VIA
	default n
	help
	  Allow direct hardware access to some output registers via procfs.
	  This is dangerous but may provide the only chance to get the
	  correct output device configuration.
	  Its use is strongly discouraged.

config FB_VIA_X_COMPATIBILITY
	bool "X server compatibility"
	depends on FB_VIA
	default n
	help
	  This option reduces the functionality (power saving, ...) of the
	  framebuffer to avoid negative impact on the OpenChrome X server.
	  If you use any X server other than fbdev you should enable this
	  otherwise it should be safe to disable it and allow using all
	  features.

endif

config FB_NEOMAGIC
	tristate "NeoMagic display support"
	depends on FB && PCI
	select FB_MODE_HELPERS
	select FB_CFB_FILLRECT
	select FB_CFB_COPYAREA
	select FB_CFB_IMAGEBLIT
	select VGASTATE
	help
	  This driver supports notebooks with NeoMagic PCI chips.
	  Say Y if you have such a graphics card. 

	  To compile this driver as a module, choose M here: the
	  module will be called neofb.

config FB_KYRO
	tristate "IMG Kyro support"
	depends on FB && PCI
	select FB_CFB_FILLRECT
	select FB_CFB_COPYAREA
	select FB_CFB_IMAGEBLIT
	help
	  Say Y here if you have a STG4000 / Kyro / PowerVR 3 based
	  graphics board.

	  To compile this driver as a module, choose M here: the
	  module will be called kyrofb.

config FB_3DFX
	tristate "3Dfx Banshee/Voodoo3/Voodoo5 display support"
	depends on FB && PCI
	select FB_CFB_IMAGEBLIT
	select FB_CFB_FILLRECT
	select FB_CFB_COPYAREA
	select FB_MODE_HELPERS
	help
	  This driver supports graphics boards with the 3Dfx Banshee,
	  Voodoo3 or VSA-100 (aka Voodoo4/5) chips. Say Y if you have
	  such a graphics board.

	  To compile this driver as a module, choose M here: the
	  module will be called tdfxfb.

config FB_3DFX_ACCEL
	bool "3Dfx Acceleration functions"
	depends on FB_3DFX
	---help---
	This will compile the 3Dfx Banshee/Voodoo3/VSA-100 frame buffer
	device driver with acceleration functions.

config FB_3DFX_I2C
	bool "Enable DDC/I2C support"
	depends on FB_3DFX
	select FB_DDC
	default y
	help
	  Say Y here if you want DDC/I2C support for your 3dfx Voodoo3.

config FB_VOODOO1
	tristate "3Dfx Voodoo Graphics (sst1) support"
	depends on FB && PCI
	select FB_CFB_FILLRECT
	select FB_CFB_COPYAREA
	select FB_CFB_IMAGEBLIT
	---help---
	  Say Y here if you have a 3Dfx Voodoo Graphics (Voodoo1/sst1) or 
	  Voodoo2 (cvg) based graphics card.

	  To compile this driver as a module, choose M here: the
	  module will be called sstfb.

	  WARNING: Do not use any application that uses the 3D engine
	  (namely glide) while using this driver.
	  Please read the <file:Documentation/fb/sstfb.txt> for supported
	  options and other important info  support.

config FB_VT8623
	tristate "VIA VT8623 support"
	depends on FB && PCI
	select FB_CFB_FILLRECT
	select FB_CFB_COPYAREA
	select FB_CFB_IMAGEBLIT
	select FB_TILEBLITTING
	select FB_SVGALIB
	select VGASTATE
	select FONT_8x16 if FRAMEBUFFER_CONSOLE
	---help---
	  Driver for CastleRock integrated graphics core in the
	  VIA VT8623 [Apollo CLE266] chipset.

config FB_TRIDENT
	tristate "Trident/CyberXXX/CyberBlade support"
	depends on FB && PCI
	select FB_CFB_FILLRECT
	select FB_CFB_COPYAREA
	select FB_CFB_IMAGEBLIT
	---help---
	  This is the frame buffer device driver for Trident PCI/AGP chipsets.
	  Supported chipset families are TGUI 9440/96XX, 3DImage, Blade3D
	  and Blade XP.
	  There are also integrated versions of these chips called CyberXXXX,
	  CyberImage or CyberBlade. These chips are mostly found in laptops
	  but also on some motherboards including early VIA EPIA motherboards.
	  For more information, read <file:Documentation/fb/tridentfb.txt>

	  Say Y if you have such a graphics board.

	  To compile this driver as a module, choose M here: the
	  module will be called tridentfb.

config FB_ARK
	tristate "ARK 2000PV support"
	depends on FB && PCI
	select FB_CFB_FILLRECT
	select FB_CFB_COPYAREA
	select FB_CFB_IMAGEBLIT
	select FB_TILEBLITTING
	select FB_SVGALIB
	select VGASTATE
	select FONT_8x16 if FRAMEBUFFER_CONSOLE
	---help---
	  Driver for PCI graphics boards with ARK 2000PV chip
	  and ICS 5342 RAMDAC.

config FB_PM3
	tristate "Permedia3 support"
	depends on FB && PCI
	select FB_CFB_FILLRECT
	select FB_CFB_COPYAREA
	select FB_CFB_IMAGEBLIT
	help
	  This is the frame buffer device driver for the 3DLabs Permedia3
	  chipset, used in Formac ProFormance III, 3DLabs Oxygen VX1 &
	  similar boards, 3DLabs Permedia3 Create!, Appian Jeronimo 2000
	  and maybe other boards.

config FB_CARMINE
	tristate "Fujitsu carmine frame buffer support"
	depends on FB && PCI
	select FB_CFB_FILLRECT
	select FB_CFB_COPYAREA
	select FB_CFB_IMAGEBLIT
	help
	  This is the frame buffer device driver for the Fujitsu Carmine chip.
	  The driver provides two independent frame buffer devices.

choice
	depends on FB_CARMINE
	prompt "DRAM timing"
	default FB_CARMINE_DRAM_EVAL

config FB_CARMINE_DRAM_EVAL
	bool "Eval board timings"
	help
	  Use timings which work on the eval card.

config CARMINE_DRAM_CUSTOM
	bool "Custom board timings"
	help
	  Use custom board timings.
endchoice

config FB_AU1100
	bool "Au1100 LCD Driver"
	depends on (FB = y) && MIPS_ALCHEMY
	select FB_CFB_FILLRECT
	select FB_CFB_COPYAREA
	select FB_CFB_IMAGEBLIT
	help
	  This is the framebuffer driver for the AMD Au1100 SOC.  It can drive
	  various panels and CRTs by passing in kernel cmd line option
	  au1100fb:panel=<name>.

config FB_AU1200
	bool "Au1200/Au1300 LCD Driver"
	depends on (FB = y) && MIPS_ALCHEMY
	select FB_SYS_FILLRECT
	select FB_SYS_COPYAREA
	select FB_SYS_IMAGEBLIT
	select FB_SYS_FOPS
	help
	  This is the framebuffer driver for the Au1200/Au1300 SOCs.
	  It can drive various panels and CRTs by passing in kernel cmd line
	  option au1200fb:panel=<name>.

config FB_VT8500
	bool "VIA VT8500 framebuffer support"
	depends on (FB = y) && ARM && ARCH_VT8500
	select FB_SYS_FILLRECT if (!FB_WMT_GE_ROPS)
	select FB_SYS_COPYAREA if (!FB_WMT_GE_ROPS)
	select FB_SYS_IMAGEBLIT
	select FB_MODE_HELPERS
	select VIDEOMODE_HELPERS
	help
	  This is the framebuffer driver for VIA VT8500 integrated LCD
	  controller.

config FB_WM8505
	bool "Wondermedia WM8xxx-series frame buffer support"
	depends on (FB = y) && ARM && ARCH_VT8500
	select FB_SYS_FILLRECT if (!FB_WMT_GE_ROPS)
	select FB_SYS_COPYAREA if (!FB_WMT_GE_ROPS)
	select FB_SYS_IMAGEBLIT
	select FB_MODE_HELPERS
	select VIDEOMODE_HELPERS
	help
	  This is the framebuffer driver for WonderMedia WM8xxx-series
	  integrated LCD controller. This driver covers the WM8505, WM8650
	  and WM8850 SoCs.

config FB_WMT_GE_ROPS
	bool "VT8500/WM8xxx accelerated raster ops support"
	depends on (FB = y) && (FB_VT8500 || FB_WM8505)
	default n
	help
	  This adds support for accelerated raster operations on the
	  VIA VT8500 and Wondermedia 85xx series SoCs.

source "drivers/video/geode/Kconfig"

config FB_HIT
	tristate "HD64461 Frame Buffer support"
	depends on FB && HD64461
	select FB_CFB_FILLRECT
	select FB_CFB_COPYAREA
	select FB_CFB_IMAGEBLIT
	help
	  This is the frame buffer device driver for the Hitachi HD64461 LCD
	  frame buffer card.

config FB_PMAG_AA
	bool "PMAG-AA TURBOchannel framebuffer support"
	depends on (FB = y) && TC
 	select FB_CFB_FILLRECT
 	select FB_CFB_COPYAREA
 	select FB_CFB_IMAGEBLIT
	help
	  Support for the PMAG-AA TURBOchannel framebuffer card (1280x1024x1)
	  used mainly in the MIPS-based DECstation series.

config FB_PMAG_BA
	tristate "PMAG-BA TURBOchannel framebuffer support"
	depends on FB && TC
 	select FB_CFB_FILLRECT
 	select FB_CFB_COPYAREA
 	select FB_CFB_IMAGEBLIT
	help
	  Support for the PMAG-BA TURBOchannel framebuffer card (1024x864x8)
	  used mainly in the MIPS-based DECstation series.

config FB_PMAGB_B
	tristate "PMAGB-B TURBOchannel framebuffer support"
	depends on FB && TC
 	select FB_CFB_FILLRECT
 	select FB_CFB_COPYAREA
 	select FB_CFB_IMAGEBLIT
	help
	  Support for the PMAGB-B TURBOchannel framebuffer card used mainly
	  in the MIPS-based DECstation series. The card is currently only
	  supported in 1280x1024x8 mode.

config FB_MAXINE
	bool "Maxine (Personal DECstation) onboard framebuffer support"
	depends on (FB = y) && MACH_DECSTATION
 	select FB_CFB_FILLRECT
 	select FB_CFB_COPYAREA
 	select FB_CFB_IMAGEBLIT
	help
	  Support for the onboard framebuffer (1024x768x8) in the Personal
	  DECstation series (Personal DECstation 5000/20, /25, /33, /50,
	  Codename "Maxine").

config FB_G364
	bool "G364 frame buffer support"
	depends on (FB = y) && (MIPS_MAGNUM_4000 || OLIVETTI_M700)
 	select FB_CFB_FILLRECT
 	select FB_CFB_COPYAREA
 	select FB_CFB_IMAGEBLIT
	help
	  The G364 driver is the framebuffer used in MIPS Magnum 4000 and
	  Olivetti M700-10 systems.

config FB_68328
	bool "Motorola 68328 native frame buffer support"
	depends on (FB = y) && (M68328 || M68EZ328 || M68VZ328)
 	select FB_CFB_FILLRECT
 	select FB_CFB_COPYAREA
 	select FB_CFB_IMAGEBLIT
	help
	  Say Y here if you want to support the built-in frame buffer of
	  the Motorola 68328 CPU family.

config FB_PXA168
	tristate "PXA168/910 LCD framebuffer support"
	depends on FB && (CPU_PXA168 || CPU_PXA910)
	select FB_CFB_FILLRECT
	select FB_CFB_COPYAREA
	select FB_CFB_IMAGEBLIT
	---help---
	  Frame buffer driver for the built-in LCD controller in the Marvell
	  MMP processor.

config FB_PXA
	tristate "PXA LCD framebuffer support"
	depends on FB && ARCH_PXA
	select FB_CFB_FILLRECT
	select FB_CFB_COPYAREA
	select FB_CFB_IMAGEBLIT
	---help---
	  Frame buffer driver for the built-in LCD controller in the Intel
	  PXA2x0 processor.

	  This driver is also available as a module ( = code which can be
	  inserted and removed from the running kernel whenever you want). The
	  module will be called pxafb. If you want to compile it as a module,
	  say M here and read <file:Documentation/kbuild/modules.txt>.

	  If unsure, say N.

config FB_PXA_OVERLAY
	bool "Support PXA27x/PXA3xx Overlay(s) as framebuffer"
	default n
	depends on FB_PXA && (PXA27x || PXA3xx)

config FB_PXA_SMARTPANEL
	bool "PXA Smartpanel LCD support"
	default n
	depends on FB_PXA

config FB_PXA_PARAMETERS
	bool "PXA LCD command line parameters"
	default n
	depends on FB_PXA
	---help---
	  Enable the use of kernel command line or module parameters
	  to configure the physical properties of the LCD panel when
	  using the PXA LCD driver.

	  This option allows you to override the panel parameters
	  supplied by the platform in order to support multiple
	  different models of flatpanel. If you will only be using a
	  single model of flatpanel then you can safely leave this
	  option disabled.

	  <file:Documentation/fb/pxafb.txt> describes the available parameters.

config PXA3XX_GCU
	tristate "PXA3xx 2D graphics accelerator driver"
	depends on FB_PXA
	help
	  Kernelspace driver for the 2D graphics controller unit (GCU)
	  found on PXA3xx processors. There is a counterpart driver in the
	  DirectFB suite, see http://www.directfb.org/

	  If you compile this as a module, it will be called pxa3xx_gcu.

config FB_MBX
	tristate "2700G LCD framebuffer support"
	depends on FB && ARCH_PXA
	select FB_CFB_FILLRECT
	select FB_CFB_COPYAREA
	select FB_CFB_IMAGEBLIT
	---help---
	  Framebuffer driver for the Intel 2700G (Marathon) Graphics
	  Accelerator

config FB_MBX_DEBUG
       bool "Enable debugging info via debugfs"
       depends on FB_MBX && DEBUG_FS
       default n
       ---help---
         Enable this if you want debugging information using the debug
         filesystem (debugfs)

         If unsure, say N.

config FB_FSL_DIU
	tristate "Freescale DIU framebuffer support"
	depends on FB && FSL_SOC
	select FB_MODE_HELPERS
	select FB_CFB_FILLRECT
	select FB_CFB_COPYAREA
	select FB_CFB_IMAGEBLIT
	select PPC_LIB_RHEAP
	---help---
	  Framebuffer driver for the Freescale SoC DIU

config FB_W100
	tristate "W100 frame buffer support"
	depends on FB && ARCH_PXA
 	select FB_CFB_FILLRECT
 	select FB_CFB_COPYAREA
 	select FB_CFB_IMAGEBLIT
	---help---
	  Frame buffer driver for the w100 as found on the Sharp SL-Cxx series.
	  It can also drive the w3220 chip found on iPAQ hx4700.

	  This driver is also available as a module ( = code which can be
	  inserted and removed from the running kernel whenever you want). The
	  module will be called w100fb. If you want to compile it as a module,
	  say M here and read <file:Documentation/kbuild/modules.txt>.

	  If unsure, say N.

config FB_SH_MOBILE_LCDC
	tristate "SuperH Mobile LCDC framebuffer support"
	depends on FB && (SUPERH || ARCH_SHMOBILE) && HAVE_CLK
	select FB_SYS_FILLRECT
	select FB_SYS_COPYAREA
	select FB_SYS_IMAGEBLIT
	select FB_SYS_FOPS
	select FB_DEFERRED_IO
	select FB_BACKLIGHT
	select SH_MIPI_DSI if SH_LCD_MIPI_DSI
	---help---
	  Frame buffer driver for the on-chip SH-Mobile LCD controller.

config FB_SH_MOBILE_HDMI
	tristate "SuperH Mobile HDMI controller support"
	depends on FB_SH_MOBILE_LCDC
	select FB_MODE_HELPERS
	select SOUND
	select SND
	select SND_SOC
	---help---
	  Driver for the on-chip SH-Mobile HDMI controller.

config FB_TMIO
	tristate "Toshiba Mobile IO FrameBuffer support"
	depends on FB && MFD_CORE
	select FB_CFB_FILLRECT
	select FB_CFB_COPYAREA
	select FB_CFB_IMAGEBLIT
	---help---
	  Frame buffer driver for the Toshiba Mobile IO integrated as found
	  on the Sharp SL-6000 series

	  This driver is also available as a module ( = code which can be
	  inserted and removed from the running kernel whenever you want). The
	  module will be called tmiofb. If you want to compile it as a module,
	  say M here and read <file:Documentation/kbuild/modules.txt>.

	  If unsure, say N.

config FB_TMIO_ACCELL
	bool "tmiofb acceleration"
	depends on FB_TMIO
	default y

config FB_S3C
	tristate "Samsung S3C framebuffer support"
	depends on FB && (CPU_S3C2416 || ARCH_S3C64XX || ARCH_S5P64X0 || \
		ARCH_S5PC100 || ARCH_S5PV210 || ARCH_EXYNOS)
	select FB_CFB_FILLRECT
	select FB_CFB_COPYAREA
	select FB_CFB_IMAGEBLIT
	---help---
	  Frame buffer driver for the built-in FB controller in the Samsung
	  SoC line from the S3C2443 onwards, including the S3C2416, S3C2450,
	  and the S3C64XX series such as the S3C6400 and S3C6410.

	  These chips all have the same basic framebuffer design with the
	  actual capabilities depending on the chip. For instance the S3C6400
	  and S3C6410 support 4 hardware windows whereas the S3C24XX series
	  currently only have two.

	  Currently the support is only for the S3C6400 and S3C6410 SoCs.

config FB_S3C_DEBUG_REGWRITE
       bool "Debug register writes"
       depends on FB_S3C
       ---help---
         Show all register writes via pr_debug()

config FB_S3C2410
	tristate "S3C2410 LCD framebuffer support"
	depends on FB && ARCH_S3C24XX
	select FB_CFB_FILLRECT
	select FB_CFB_COPYAREA
	select FB_CFB_IMAGEBLIT
	---help---
	  Frame buffer driver for the built-in LCD controller in the Samsung
	  S3C2410 processor.

	  This driver is also available as a module ( = code which can be
	  inserted and removed from the running kernel whenever you want). The
	  module will be called s3c2410fb. If you want to compile it as a module,
	  say M here and read <file:Documentation/kbuild/modules.txt>.

	  If unsure, say N.
config FB_S3C2410_DEBUG
	bool "S3C2410 lcd debug messages"
	depends on FB_S3C2410
	help
	  Turn on debugging messages. Note that you can set/unset at run time
	  through sysfs

config FB_NUC900
        bool "NUC900 LCD framebuffer support"
        depends on FB && ARCH_W90X900
        select FB_CFB_FILLRECT
        select FB_CFB_COPYAREA
        select FB_CFB_IMAGEBLIT
        ---help---
          Frame buffer driver for the built-in LCD controller in the Nuvoton
          NUC900 processor

config GPM1040A0_320X240
        bool "Giantplus Technology GPM1040A0 320x240 Color TFT LCD"
        depends on FB_NUC900

config FB_NUC900_DEBUG
        bool "NUC900 lcd debug messages"
        depends on FB_NUC900
        help
          Turn on debugging messages. Note that you can set/unset at run time
          through sysfs

config FB_SM501
	tristate "Silicon Motion SM501 framebuffer support"
	depends on FB && MFD_SM501
	select FB_CFB_FILLRECT
	select FB_CFB_COPYAREA
	select FB_CFB_IMAGEBLIT
	---help---
	  Frame buffer driver for the CRT and LCD controllers in the Silicon
	  Motion SM501.

	  This driver is also available as a module ( = code which can be
	  inserted and removed from the running kernel whenever you want). The
	  module will be called sm501fb. If you want to compile it as a module,
	  say M here and read <file:Documentation/kbuild/modules.txt>.

	  If unsure, say N.

config FB_SMSCUFX
	tristate "SMSC UFX6000/7000 USB Framebuffer support"
	depends on FB && USB
	select FB_MODE_HELPERS
	select FB_SYS_FILLRECT
	select FB_SYS_COPYAREA
	select FB_SYS_IMAGEBLIT
	select FB_SYS_FOPS
	select FB_DEFERRED_IO
	---help---
	  This is a kernel framebuffer driver for SMSC UFX USB devices.
	  Supports fbdev clients like xf86-video-fbdev, kdrive, fbi, and
	  mplayer -vo fbdev. Supports both UFX6000 (USB 2.0) and UFX7000
	  (USB 3.0) devices.
	  To compile as a module, choose M here: the module name is smscufx.

config FB_UDL
	tristate "Displaylink USB Framebuffer support"
	depends on FB && USB
	select FB_MODE_HELPERS
	select FB_SYS_FILLRECT
	select FB_SYS_COPYAREA
	select FB_SYS_IMAGEBLIT
	select FB_SYS_FOPS
	select FB_DEFERRED_IO
	---help---
	  This is a kernel framebuffer driver for DisplayLink USB devices.
	  Supports fbdev clients like xf86-video-fbdev, kdrive, fbi, and
	  mplayer -vo fbdev. Supports all USB 2.0 era DisplayLink devices.
	  To compile as a module, choose M here: the module name is udlfb.

config FB_IBM_GXT4500
	tristate "Framebuffer support for IBM GXT4000P/4500P/6000P/6500P adaptors"
	depends on FB && PPC
	select FB_CFB_FILLRECT
	select FB_CFB_COPYAREA
	select FB_CFB_IMAGEBLIT
	---help---
	  Say Y here to enable support for the IBM GXT4000P/6000P and
	  GXT4500P/6500P display adaptor based on Raster Engine RC1000,
	  found on some IBM System P (pSeries) machines. This driver
	  doesn't use Geometry Engine GT1000.

config FB_PS3
	tristate "PS3 GPU framebuffer driver"
	depends on FB && PS3_PS3AV
	select FB_SYS_FILLRECT
	select FB_SYS_COPYAREA
	select FB_SYS_IMAGEBLIT
	select FB_SYS_FOPS
	select VT_HW_CONSOLE_BINDING if FRAMEBUFFER_CONSOLE
	---help---
	  Include support for the virtual frame buffer in the PS3 platform.

config FB_PS3_DEFAULT_SIZE_M
	int "PS3 default frame buffer size (in MiB)"
	depends on FB_PS3
	default 9
	---help---
	  This is the default size (in MiB) of the virtual frame buffer in
	  the PS3.
	  The default value can be overridden on the kernel command line
	  using the "ps3fb" option (e.g. "ps3fb=9M");

config FB_XILINX
	tristate "Xilinx frame buffer support"
	depends on FB && (XILINX_VIRTEX || MICROBLAZE || ARCH_ZYNQ)
	select FB_CFB_FILLRECT
	select FB_CFB_COPYAREA
	select FB_CFB_IMAGEBLIT
	---help---
	  Include support for the Xilinx ML300/ML403 reference design
	  framebuffer. ML300 carries a 640*480 LCD display on the board,
	  ML403 uses a standard DB15 VGA connector.

config FB_GOLDFISH
	tristate "Goldfish Framebuffer"
	depends on FB && HAS_DMA
	select FB_CFB_FILLRECT
	select FB_CFB_COPYAREA
	select FB_CFB_IMAGEBLIT
	---help---
	  Framebuffer driver for Goldfish Virtual Platform

config FB_COBALT
	tristate "Cobalt server LCD frame buffer support"
	depends on FB && (MIPS_COBALT || MIPS_SEAD3)

config FB_SH7760
	bool "SH7760/SH7763/SH7720/SH7721 LCDC support"
	depends on FB && (CPU_SUBTYPE_SH7760 || CPU_SUBTYPE_SH7763 \
		|| CPU_SUBTYPE_SH7720 || CPU_SUBTYPE_SH7721)
	select FB_CFB_FILLRECT
	select FB_CFB_COPYAREA
	select FB_CFB_IMAGEBLIT
	---help---
	  Support for the SH7760/SH7763/SH7720/SH7721 integrated
	  (D)STN/TFT LCD Controller.
	  Supports display resolutions up to 1024x1024 pixel, grayscale and
	  color operation, with depths ranging from 1 bpp to 8 bpp monochrome
	  and 8, 15 or 16 bpp color; 90 degrees clockwise display rotation for
	  panels <= 320 pixel horizontal resolution.

config FB_DA8XX
	tristate "DA8xx/OMAP-L1xx Framebuffer support"
	depends on FB && ARCH_DAVINCI_DA8XX
	select FB_CFB_FILLRECT
	select FB_CFB_COPYAREA
	select FB_CFB_IMAGEBLIT
	select FB_CFB_REV_PIXELS_IN_BYTE
	---help---
	  This is the frame buffer device driver for the TI LCD controller
	  found on DA8xx/OMAP-L1xx SoCs.
	  If unsure, say N.

config FB_VIRTUAL
	tristate "Virtual Frame Buffer support (ONLY FOR TESTING!)"
	depends on FB
	select FB_SYS_FILLRECT
	select FB_SYS_COPYAREA
	select FB_SYS_IMAGEBLIT
	select FB_SYS_FOPS
	---help---
	  This is a `virtual' frame buffer device. It operates on a chunk of
	  unswappable kernel memory instead of on the memory of a graphics
	  board. This means you cannot see any output sent to this frame
	  buffer device, while it does consume precious memory. The main use
	  of this frame buffer device is testing and debugging the frame
	  buffer subsystem. Do NOT enable it for normal systems! To protect
	  the innocent, it has to be enabled explicitly at boot time using the
	  kernel option `video=vfb:'.

	  To compile this driver as a module, choose M here: the
	  module will be called vfb. In order to load it, you must use
	  the vfb_enable=1 option.

	  If unsure, say N.

config XEN_FBDEV_FRONTEND
	tristate "Xen virtual frame buffer support"
	depends on FB && XEN
	select FB_SYS_FILLRECT
	select FB_SYS_COPYAREA
	select FB_SYS_IMAGEBLIT
	select FB_SYS_FOPS
	select FB_DEFERRED_IO
	select INPUT_XEN_KBDDEV_FRONTEND if INPUT_MISC
	select XEN_XENBUS_FRONTEND
	default y
	help
	  This driver implements the front-end of the Xen virtual
	  frame buffer driver.  It communicates with a back-end
	  in another domain.

config FB_METRONOME
	tristate "E-Ink Metronome/8track controller support"
	depends on FB
	select FB_SYS_FILLRECT
	select FB_SYS_COPYAREA
	select FB_SYS_IMAGEBLIT
	select FB_SYS_FOPS
	select FB_DEFERRED_IO
	help
	  This driver implements support for the E-Ink Metronome
	  controller. The pre-release name for this device was 8track
	  and could also have been called by some vendors as PVI-nnnn.

config FB_MB862XX
	tristate "Fujitsu MB862xx GDC support"
	depends on FB
	depends on PCI || (OF && PPC)
	select FB_CFB_FILLRECT
	select FB_CFB_COPYAREA
	select FB_CFB_IMAGEBLIT
	---help---
	  Frame buffer driver for Fujitsu Carmine/Coral-P(A)/Lime controllers.

choice
	prompt "GDC variant"
	depends on FB_MB862XX

config FB_MB862XX_PCI_GDC
	bool "Carmine/Coral-P(A) GDC"
	depends on PCI
	---help---
	  This enables framebuffer support for Fujitsu Carmine/Coral-P(A)
	  PCI graphics controller devices.

config FB_MB862XX_LIME
	bool "Lime GDC"
	depends on OF && PPC
	select FB_FOREIGN_ENDIAN
	select FB_LITTLE_ENDIAN
	---help---
	  Framebuffer support for Fujitsu Lime GDC on host CPU bus.

endchoice

config FB_MB862XX_I2C
	bool "Support I2C bus on MB862XX GDC"
	depends on FB_MB862XX && I2C
	default y
	help
	  Selecting this option adds Coral-P(A)/Lime GDC I2C bus adapter
	  driver to support accessing I2C devices on controller's I2C bus.
	  These are usually some video decoder chips.

config FB_EP93XX
	tristate "EP93XX frame buffer support"
	depends on FB && ARCH_EP93XX
	select FB_CFB_FILLRECT
	select FB_CFB_COPYAREA
	select FB_CFB_IMAGEBLIT
	---help---
	  Framebuffer driver for the Cirrus Logic EP93XX series of processors.
	  This driver is also available as a module. The module will be called
	  ep93xx-fb.

config FB_PRE_INIT_FB
	bool "Don't reinitialize, use bootloader's GDC/Display configuration"
	depends on FB && FB_MB862XX_LIME
	---help---
	  Select this option if display contents should be inherited as set by
	  the bootloader.

config FB_MSM
	tristate "MSM Framebuffer support"
	depends on FB && ARCH_MSM
	select FB_CFB_FILLRECT
	select FB_CFB_COPYAREA
	select FB_CFB_IMAGEBLIT

config FB_MX3
	tristate "MX3 Framebuffer support"
	depends on FB && MX3_IPU
	select FB_CFB_FILLRECT
	select FB_CFB_COPYAREA
	select FB_CFB_IMAGEBLIT
	default y
	help
	  This is a framebuffer device for the i.MX31 LCD Controller. So
	  far only synchronous displays are supported. If you plan to use
	  an LCD display with your i.MX31 system, say Y here.

config FB_BROADSHEET
	tristate "E-Ink Broadsheet/Epson S1D13521 controller support"
	depends on FB
	select FB_SYS_FILLRECT
	select FB_SYS_COPYAREA
	select FB_SYS_IMAGEBLIT
	select FB_SYS_FOPS
	select FB_DEFERRED_IO
	help
	  This driver implements support for the E-Ink Broadsheet
	  controller. The release name for this device was Epson S1D13521
	  and could also have been called by other names when coupled with
	  a bridge adapter.

config FB_AUO_K190X
	tristate "AUO-K190X EPD controller support"
	depends on FB
	select FB_SYS_FILLRECT
	select FB_SYS_COPYAREA
	select FB_SYS_IMAGEBLIT
	select FB_SYS_FOPS
	select FB_DEFERRED_IO
	help
	  Provides support for epaper controllers from the K190X series
	  of AUO. These controllers can be used to drive epaper displays
	  from Sipix.

	  This option enables the common support, shared by the individual
	  controller drivers. You will also have to enable the driver
	  for the controller type used in your device.

config FB_AUO_K1900
	tristate "AUO-K1900 EPD controller support"
	depends on FB && FB_AUO_K190X
	help
	  This driver implements support for the AUO K1900 epd-controller.
	  This controller can drive Sipix epaper displays but can only do
	  serial updates, reducing the number of possible frames per second.

config FB_AUO_K1901
	tristate "AUO-K1901 EPD controller support"
	depends on FB && FB_AUO_K190X
	help
	  This driver implements support for the AUO K1901 epd-controller.
	  This controller can drive Sipix epaper displays and supports
	  concurrent updates, making higher frames per second possible.

config FB_JZ4740
	tristate "JZ4740 LCD framebuffer support"
	depends on FB && MACH_JZ4740
	select FB_SYS_FILLRECT
	select FB_SYS_COPYAREA
	select FB_SYS_IMAGEBLIT
	help
	  Framebuffer support for the JZ4740 SoC.

config FB_MXS
	tristate "MXS LCD framebuffer support"
	depends on FB && ARCH_MXS
	select FB_CFB_FILLRECT
	select FB_CFB_COPYAREA
	select FB_CFB_IMAGEBLIT
	select FB_MODE_HELPERS
	select VIDEOMODE_HELPERS
	help
	  Framebuffer support for the MXS SoC.

config FB_PUV3_UNIGFX
	tristate "PKUnity v3 Unigfx framebuffer support"
	depends on FB && UNICORE32 && ARCH_PUV3
	select FB_SYS_FILLRECT
	select FB_SYS_COPYAREA
	select FB_SYS_IMAGEBLIT
	select FB_SYS_FOPS
	help
	  Choose this option if you want to use the Unigfx device as a
	  framebuffer device. Without the support of PCI & AGP.

<<<<<<< HEAD
source "drivers/video/xylon/Kconfig"
=======
config FB_HYPERV
	tristate "Microsoft Hyper-V Synthetic Video support"
	depends on FB && HYPERV
	select FB_CFB_FILLRECT
	select FB_CFB_COPYAREA
	select FB_CFB_IMAGEBLIT
	help
	  This framebuffer driver supports Microsoft Hyper-V Synthetic Video.

config FB_SIMPLE
	bool "Simple framebuffer support"
	depends on (FB = y) && OF
	select FB_CFB_FILLRECT
	select FB_CFB_COPYAREA
	select FB_CFB_IMAGEBLIT
	help
	  Say Y if you want support for a simple frame-buffer.

	  This driver assumes that the display hardware has been initialized
	  before the kernel boots, and the kernel will simply render to the
	  pre-allocated frame buffer surface.

	  Configuration re: surface address, size, and format must be provided
	  through device tree, or potentially plain old platform data in the
	  future.
>>>>>>> 8bb495e3

source "drivers/video/omap/Kconfig"
source "drivers/video/omap2/Kconfig"
source "drivers/video/exynos/Kconfig"
source "drivers/video/mmp/Kconfig"
source "drivers/video/backlight/Kconfig"

if VT
	source "drivers/video/console/Kconfig"
endif

if FB || SGI_NEWPORT_CONSOLE
	source "drivers/video/logo/Kconfig"
endif

config FB_SH_MOBILE_MERAM
	tristate "SuperH Mobile MERAM read ahead support"
	depends on (SUPERH || ARCH_SHMOBILE)
	select GENERIC_ALLOCATOR
	---help---
	  Enable MERAM support for the SuperH controller.

	  This will allow for caching of the framebuffer to provide more
	  reliable access under heavy main memory bus traffic situations.
	  Up to 4 memory channels can be configured, allowing 4 RGB or
	  2 YCbCr framebuffers to be configured.

config FB_SSD1307
	tristate "Solomon SSD1307 framebuffer support"
	depends on FB && I2C
	depends on OF
	depends on GPIOLIB
	select FB_SYS_FOPS
	select FB_SYS_FILLRECT
	select FB_SYS_COPYAREA
	select FB_SYS_IMAGEBLIT
	select FB_DEFERRED_IO
	select PWM
	help
	  This driver implements support for the Solomon SSD1307
	  OLED controller over I2C.

endmenu<|MERGE_RESOLUTION|>--- conflicted
+++ resolved
@@ -2444,9 +2444,6 @@
 	  Choose this option if you want to use the Unigfx device as a
 	  framebuffer device. Without the support of PCI & AGP.
 
-<<<<<<< HEAD
-source "drivers/video/xylon/Kconfig"
-=======
 config FB_HYPERV
 	tristate "Microsoft Hyper-V Synthetic Video support"
 	depends on FB && HYPERV
@@ -2472,8 +2469,8 @@
 	  Configuration re: surface address, size, and format must be provided
 	  through device tree, or potentially plain old platform data in the
 	  future.
->>>>>>> 8bb495e3
-
+
+source "drivers/video/xylon/Kconfig"
 source "drivers/video/omap/Kconfig"
 source "drivers/video/omap2/Kconfig"
 source "drivers/video/exynos/Kconfig"
