--- conflicted
+++ resolved
@@ -31,13 +31,6 @@
 #include <linux/cpu_pm.h>
 #include <linux/cpumask.h>
 #include <linux/io.h>
-<<<<<<< HEAD
-#if defined(CONFIG_SMP) || \
-	defined(CONFIG_XILINX_AMP_CPU0_MASTER) || \
-	defined(CONFIG_ZYNQ_AMP_CPU0_MASTER)
-#include <linux/module.h>
-#endif
-=======
 #include <linux/of.h>
 #include <linux/of_address.h>
 #include <linux/of_irq.h>
@@ -45,7 +38,6 @@
 #include <linux/interrupt.h>
 #include <linux/percpu.h>
 #include <linux/slab.h>
->>>>>>> 192cfd58
 
 #include <asm/irq.h>
 #include <asm/exception.h>
@@ -757,26 +749,7 @@
 	gic_cpu_init(&gic_data[gic_nr]);
 }
 
-<<<<<<< HEAD
-void __cpuinit gic_enable_ppi(unsigned int irq)
-{
-	unsigned long flags;
-
-	local_irq_save(flags);
-	irq_set_status_flags(irq, IRQ_NOPROBE);
-	gic_unmask_irq(irq_get_irq_data(irq));
-	local_irq_restore(flags);
-}
-
-#if 	defined(CONFIG_SMP)			|| \
-	defined(CONFIG_XILINX_AMP_CPU0_MASTER)	|| \
-	defined(CONFIG_XILINX_CPU1_TEST)	|| \
-	defined(CONFIG_ZYNQ_AMP_CPU0_MASTER)	|| \
-	defined(CONFIG_ZYNQ_CPU1_TEST)
-
-=======
 #ifdef CONFIG_SMP
->>>>>>> 192cfd58
 void gic_raise_softirq(const struct cpumask *mask, unsigned int irq)
 {
 	int cpu;
@@ -831,7 +804,6 @@
 	gic_cnt++;
 	return 0;
 }
-EXPORT_SYMBOL(gic_raise_softirq);
 
 void __init gic_set_cpu(unsigned int cpu, unsigned int irq)
 {
