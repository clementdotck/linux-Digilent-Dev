--- conflicted
+++ resolved
@@ -1,11 +1,7 @@
 VERSION = 3
 PATCHLEVEL = 5
 SUBLEVEL = 0
-<<<<<<< HEAD
-EXTRAVERSION = -14.2-build1
-=======
-EXTRAVERSION = -rc1
->>>>>>> 690efa08
+EXTRAVERSION = -rc1-14.2-build1
 NAME = Saber-toothed Squirrel
 
 # *DOCUMENTATION*
